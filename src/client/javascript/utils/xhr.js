--- conflicted
+++ resolved
@@ -256,20 +256,6 @@
       var loaded = false;
       var timeout;
 
-<<<<<<< HEAD
-    function createStyle(src, callback, opts) {
-      src = src + '?' + Math.floor(Math.random()*80000);
-
-      opts = opts || {};
-      opts.check = (typeof opts.check === 'undefined') ? true : (opts.check === true);
-      opts.interval = opts.interval || 50;
-      opts.maxTries = opts.maxTries || 10;
-
-      function _finished(result) {
-        _LOADED[src] = result;
-        console.info('Stylesheet', src, result);
-        callback(result, src);
-=======
       function _done(res) {
         timeout = clearTimeout(timeout);
         if ( !loaded ) {
@@ -277,7 +263,6 @@
           loaded = true;
           cb(res, src);
         }
->>>>>>> 803ff7ed
       }
 
       function _check(path) {
@@ -303,29 +288,6 @@
         return _done(true);
       }
 
-<<<<<<< HEAD
-      var tries = opts.maxTries;
-      var ival = setInterval(function() {
-        console.debug('Stylesheet', 'check', src);
-        if ( isCSSLoaded(src) || (tries <= 0) ) {
-          ival = clearInterval(ival);
-          _finished(tries > 0);
-          return;
-        }
-
-        tries--;
-      }, opts.interval);
-    }
-
-    function createScript(src, callback) {
-      src = src + '?' + Math.floor(Math.random()*80000);
-
-      var _finished = function(result) {
-        _LOADED[src] = result;
-        console.info('JavaScript', src, result);
-        callback(result, src);
-      };
-=======
       // Fall back to a timeout, just in case
       timeout = setTimeout(function() {
         _done(false);
@@ -334,7 +296,6 @@
 
     function createScript(src, cb) {
       var loaded = false;
->>>>>>> 803ff7ed
 
       function _done(res) {
         if ( !loaded ) {
