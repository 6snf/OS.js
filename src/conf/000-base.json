--- conflicted
+++ resolved
@@ -3,19 +3,14 @@
   "connection": "http",
 
   "client" : {
-    "Version" : "2.0-alpha74"
+    "Version" : "2.0.0"
   },
 
   "repositories": ["default"],
 
-<<<<<<< HEAD
-  "client" : {
-    "Version" : "2.0.0"
-=======
   "packages": {
     "ForceEnable": [],
     "ForceDisable": []
->>>>>>> bd113836
   },
 
   "mime": {
