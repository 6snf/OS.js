--- conflicted
+++ resolved
@@ -1,4 +1,4 @@
-/*!
+*!
  * OS.js - JavaScript Cloud/Web Desktop Platform
  *
  * Copyright (c) 2011-2016, Anders Evenrud <andersevenrud@gmail.com>
@@ -202,10 +202,6 @@
     this.initDesktopTab(wm, scheme, init);
     this.initPanelTab(wm, scheme, init);
     this.initUserTab(wm, scheme, init);
-<<<<<<< HEAD
-    //this.initPackagesTab(wm, scheme, init);
-=======
->>>>>>> 491c078c
     this.initFileViewTab(wm, scheme, init);
   };
 
