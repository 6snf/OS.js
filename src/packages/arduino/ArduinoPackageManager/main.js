/*!
 * OS.js - JavaScript Operating System
 *
 * Copyright (c) 2011-2015, Anders Evenrud <andersevenrud@gmail.com>
 * All rights reserved.
 * 
 * Redistribution and use in source and binary forms, with or without
 * modification, are permitted provided that the following conditions are met: 
 * 
 * 1. Redistributions of source code must retain the above copyright notice, this
 *    list of conditions and the following disclaimer. 
 * 2. Redistributions in binary form must reproduce the above copyright notice,
 *    this list of conditions and the following disclaimer in the documentation
 *    and/or other materials provided with the distribution. 
 * 
 * THIS SOFTWARE IS PROVIDED BY THE COPYRIGHT HOLDERS AND CONTRIBUTORS "AS IS" AND
 * ANY EXPRESS OR IMPLIED WARRANTIES, INCLUDING, BUT NOT LIMITED TO, THE IMPLIED
 * WARRANTIES OF MERCHANTABILITY AND FITNESS FOR A PARTICULAR PURPOSE ARE
 * DISCLAIMED. IN NO EVENT SHALL THE COPYRIGHT OWNER OR CONTRIBUTORS BE LIABLE FOR
 * ANY DIRECT, INDIRECT, INCIDENTAL, SPECIAL, EXEMPLARY, OR CONSEQUENTIAL DAMAGES
 * (INCLUDING, BUT NOT LIMITED TO, PROCUREMENT OF SUBSTITUTE GOODS OR SERVICES;
 * LOSS OF USE, DATA, OR PROFITS; OR BUSINESS INTERRUPTION) HOWEVER CAUSED AND
 * ON ANY THEORY OF LIABILITY, WHETHER IN CONTRACT, STRICT LIABILITY, OR TORT
 * (INCLUDING NEGLIGENCE OR OTHERWISE) ARISING IN ANY WAY OUT OF THE USE OF THIS
 * SOFTWARE, EVEN IF ADVISED OF THE POSSIBILITY OF SUCH DAMAGE.
 *
 * @author  Anders Evenrud <andersevenrud@gmail.com>
 * @licence Simplified BSD License
 */
(function(Application, Window, Utils, API, VFS, GUI) {
  'use strict';

  /////////////////////////////////////////////////////////////////////////////
  // WINDOWS
  /////////////////////////////////////////////////////////////////////////////

  function ApplicationArduinoPackageManagerWindow(app, metadata, scheme) {
    Window.apply(this, ['ApplicationArduinoPackageManagerWindow', {
      icon: metadata.icon,
      title: metadata.name,
      width: 500,
      height: 400
    }, app, scheme]);

    this.currentView = 'all';
    this.currentPackage = null;
  }

  ApplicationArduinoPackageManagerWindow.prototype = Object.create(Window.prototype);
  ApplicationArduinoPackageManagerWindow.constructor = Window.prototype;

  ApplicationArduinoPackageManagerWindow.prototype.init = function(wmRef, app, scheme) {
    var root = Window.prototype.init.apply(this, arguments);
    var self = this;

    // Load and set up scheme (GUI) here
    scheme.render(this, 'ArduinoPackageManagerWindow', root);

    scheme.find(this, 'SelectView').on('change', function(ev) {
      self.selectView(ev.detail);
    });

    scheme.find(this, 'PackageView').on('select', function(ev) {
      self.selectPackage(ev.detail.entries[0].data);
    });

    scheme.find(this, 'ButtonRefresh').on('click', function() {
      self.selectView();
    });

    scheme.find(this, 'ButtonInstall').on('click', function() {
      if ( self.currentPackage ) {
        app.callOpkg('install', {packagename: self.currentPackage}, function() {
          self.selectView();
        });
      }
    }).set('disabled', true);

    scheme.find(this, 'ButtonImport').on('click', function() {
      app.openDialog();
    });

    scheme.find(this, 'ButtonUpdate').on('click', function() {
      if ( self.currentPackage ) {
        app.callOpkg('upgrade', {packagename: self.currentPackage}, function() {
          self.selectView();
        });
      }
    }).set('disabled', true);

    scheme.find(this, 'ButtonRemove').on('click', function() {
      if ( self.currentPackage ) {
        app.callOpkg('remove', {packagename: self.currentPackage}, function() {
          self.selectView();
        });
      }
    }).set('disabled', true);

    scheme.find(this, 'ButtonRefresh').on('click', function() {
      self.selectView();
    });

    this.selectView();

    return root;
  };

  ApplicationArduinoPackageManagerWindow.prototype.destroy = function() {
    Window.prototype.destroy.apply(this, arguments);
  };

  ApplicationArduinoPackageManagerWindow.prototype.selectView = function(s) {
    var self = this;
    var view = s || this.currentView;

    this.currentView = view;
    this.currentPackage = null;

    if ( !this._scheme ) {
      return;
    }

    this._app.callOpkg('list', {category: view}, function(err, result) {
      self.renderView(result);
    });
  };

  ApplicationArduinoPackageManagerWindow.prototype.selectPackage = function(pkg) {
    this.currentPackage = pkg;

    if ( !this._scheme ) {
      return;
    }

    var buttonInstall = this._scheme.find(this, 'ButtonInstall').set('disabled', true);
    var buttonUpdate = this._scheme.find(this, 'ButtonUpdate').set('disabled', true);
    var buttonRemove = this._scheme.find(this, 'ButtonRemove').set('disabled', true);

    if ( this.currentView === 'all' ) {
      buttonInstall.set('disabled', false);
    } else if ( this.currentView === 'installed' ) {
      buttonUpdate.set('disabled', false);
      buttonRemove.set('disabled', false);
    } else {
      buttonUpdate.set('disabled', false);
      buttonRemove.set('disabled', false);
    }
  };

  ApplicationArduinoPackageManagerWindow.prototype.renderView = function(data) {
    if ( !this._scheme ) {
      return;
    }

    var packageView = this._scheme.find(this, 'PackageView');
    var rows = [];

    (data || []).forEach(function(iter) {
      var spl = iter.split(' - ');
      rows.push({
        value: spl[0],
        columns: [
          {label: spl[0]},
          {label: spl[1], textalign: 'right'}
        ]
      });
    });

    packageView.clear();
    packageView.set('columns', [
      {label: 'Name', basis: '100px', grow: 1, shrink: 1},
      {label: 'Version', basis: '60px', grow: 0, shrink: 0, textalign: 'right'}
    ]);
    packageView.add(rows);

    var buttonInstall = this._scheme.find(this, 'ButtonInstall');
    buttonInstall.set('disabled', true);
    var buttonUpdate = this._scheme.find(this, 'ButtonUpdate');
    buttonUpdate.set('disabled', true);
    var buttonRemove = this._scheme.find(this, 'ButtonRemove');
    buttonRemove.set('disabled', true);
  };

  /////////////////////////////////////////////////////////////////////////////
  // APPLICATION
  /////////////////////////////////////////////////////////////////////////////

  function ApplicationArduinoPackageManager(args, metadata) {
    Application.apply(this, ['ApplicationArduinoPackageManager', args, metadata]);

    this.startupArgs = args;
  }

  ApplicationArduinoPackageManager.prototype = Object.create(Application.prototype);
  ApplicationArduinoPackageManager.constructor = Application;

  ApplicationArduinoPackageManager.prototype.destroy = function() {
    return Application.prototype.destroy.apply(this, arguments);
  };

  ApplicationArduinoPackageManager.prototype.init = function(settings, metadata) {
    Application.prototype.init.apply(this, arguments);

    var self = this;
    var url = API.getApplicationResource(this, './scheme.html');
    var scheme = GUI.createScheme(url);
    scheme.load(function(error, result) {
      self._addWindow(new ApplicationArduinoPackageManagerWindow(self, metadata, scheme));
      self.checkArguments(self.startupArgs);
    });

    this._setScheme(scheme);
  };

  ApplicationArduinoPackageManager.prototype._onMessage = function(obj, msg, args) {
    if ( Application.prototype._onMessage.apply(this, arguments) ) {
      if ( msg === 'attention' && args ) {
        this.checkArguments(args);
      }
      return true;
    }
    return false;
  };

  ApplicationArduinoPackageManager.prototype.checkArguments = function(args) {
    if ( args ) {
      if ( args.install ) {
        this.callOpkg('install', {packagename: args.install}, function() {});
      } else if ( args.remove ) {
        this.callOpkg('remove', {packagename: args.remove}, function() {});
      } else if ( args.upgrade ) {
        this.callOpkg('upgrade', {packagename: args.upgrade}, function() {});
      }
    }
  };

  ApplicationArduinoPackageManager.prototype.openDialog = function(cb) {
    var self = this;
    var win = this._getMainWindow();

    win._toggleDisabled(true);

    API.createDialog('File', {
      path: 'home:///',
      filter: self.__metadata.mime
    }, function(ev, button, result) {
      win._toggleDisabled(false);

      if ( button === 'ok' && result ) {
        self.openPackage(result);
      }
    }, win);
  };

  ApplicationArduinoPackageManager.prototype.callAPI = function(fn, args, cb) {
    var win = this._getMainWindow();
    win._toggleLoading(true);
    API.call(fn, args, function(error, result) {
<<<<<<< HEAD
      if(error) {
        win._toggleLoading(false);
        alert("Problem || " + error);
        return cb(error);
      }
      else {
        win._toggleLoading(false);
        return cb(error, result);
      }
=======
      win._toggleLoading(false);
      return cb(error, result);
>>>>>>> fd9d38da
    });
  };

  ApplicationArduinoPackageManager.prototype.callOpkg = function(name, args, cb) {
    var wm = OSjs.Core.getWindowManager();
    var win = this._getMainWindow();
    var dialog;

    if ( (['install', 'upgrade', 'remove', 'update']).indexOf(name) >= 0 ) {
      dialog = API.createDialog('FileProgress', {
        title: 'Performing opkg ' + name,
        message: 'Please wait...'
      }, function(btn) {
      });
    }

    this.callAPI('opkg', {command: name, args: args}, function(err, stdout) {
      if ( dialog ) {
        try {
          dialog.setProgress(100);
          dialog._close();
        } catch ( e ) {}

        if ( wm ) {
          wm.notification({
            icon: 'apps/update-manager.png',
            title: 'opkg result',
            message: stdout.replace('\n', '\n\n')
          });
        }
      }

      dialog = null;

      cb(err, (stdout || '').split('\n'));
    });
  };

  ApplicationArduinoPackageManager.prototype.openPackage = function(file) {
    var win = this._getMainWindow();
    this.callOpkg('install', {filename: file.path}, function(err, result) {
      console.warn(result);
      win.selectView();
    });
  };

  /////////////////////////////////////////////////////////////////////////////
  // EXPORTS
  /////////////////////////////////////////////////////////////////////////////

  OSjs.Applications = OSjs.Applications || {};
  OSjs.Applications.ApplicationArduinoPackageManager = OSjs.Applications.ApplicationArduinoPackageManager || {};
  OSjs.Applications.ApplicationArduinoPackageManager.Class = ApplicationArduinoPackageManager;

})(OSjs.Core.Application, OSjs.Core.Window, OSjs.Utils, OSjs.API, OSjs.VFS, OSjs.GUI);<|MERGE_RESOLUTION|>--- conflicted
+++ resolved
@@ -256,20 +256,8 @@
     var win = this._getMainWindow();
     win._toggleLoading(true);
     API.call(fn, args, function(error, result) {
-<<<<<<< HEAD
-      if(error) {
-        win._toggleLoading(false);
-        alert("Problem || " + error);
-        return cb(error);
-      }
-      else {
-        win._toggleLoading(false);
-        return cb(error, result);
-      }
-=======
       win._toggleLoading(false);
       return cb(error, result);
->>>>>>> fd9d38da
     });
   };
 
